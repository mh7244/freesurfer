CMAKE_MINIMUM_REQUIRED(VERSION 3.5)

PROJECT(GEMS)

INCLUDE_DIRECTORIES(${GEMS_SOURCE_DIR})

# Find ITK
FIND_PACKAGE(ITK)
<<<<<<< HEAD
IF (ITK_FOUND)
    INCLUDE(${ITK_USE_FILE})
ELSE (ITK_FOUND)
=======
IF(ITK_FOUND)
   INCLUDE(${ITK_USE_FILE})
ELSE(ITK_FOUND)
   MESSAGE(FATAL_ERROR
           "Cannot build without ITK.  Please set ITK_DIR.")
ENDIF(ITK_FOUND)

OPTION( BUILD_SHARED_LIBS "Build GEMS with shared libraries." ON )

OPTION( BUILD_EXECUTABLES "Build command line executables" OFF )

OPTION( BUILD_TESTING "Build tests" OFF )

OPTION( BUILD_GUI "Build GUI components (requires FLTK and VTK)" OFF )

OPTION( BUILD_MATLAB "Build Matlab wrappers" OFF )

#
IF( BUILD_EXECUTABLES OR BUILD_GUI )
  #
  ADD_DEFINITIONS( -DUSE_DYNAMIC_MESH )
  
  # 
  MESSAGE( WARNING 
           "Since you're building executables to compute meshes, ITK dynamic meshes will be used (internally using std::map instead of std::vector to store lists of points, cells, etc). Everything will still work, but anything that only uses existing meshes will be slower than it could be (up to 100% slower)" )
           
ENDIF( BUILD_EXECUTABLES OR BUILD_GUI )




# Find CUDA
FIND_PACKAGE( CUDA )
IF( CUDA_FOUND )
  # Enable C++11 syntax
  SET(CMAKE_CXX_FLAGS "-g -std=c++11 ${CMAKE_CXX_FLAGS}")

  INCLUDE_DIRECTORIES(${CUDA_INCLUDE_DIRS})
  SET(CMAKE_CXX_FLAGS "-DCUDA_FOUND ${CMAKE_CXX_FLAGS}")

  INCLUDE_DIRECTORIES(cuda)
  SUBDIRS(cuda)
ENDIF( CUDA_FOUND )


# Add libary
ADD_LIBRARY( kvlGEMSCommon
             kvlAtlasMeshCollection.cxx
             gzstream.C
             kvlAtlasMeshCollectionValidator.cxx
             kvlAtlasParameterEstimator.cxx
             kvlAtlasMeshSmoother.cxx
             kvlCompressionLookupTable.cxx
             kvlCroppedImageReader.cxx
             #kvlAtlasMeshAveragingConjugateGradientOptimizer.cxx
             kvlAtlasMeshRasterizor.cxx
             kvlAtlasMeshAlphaDrawer.cxx
             kvlAtlasMeshMultiAlphaDrawer.cxx
             kvlAtlasMeshVisitCounter.cxx
             kvlAtlasMeshStatisticsCollector.cxx
             kvlAtlasMeshLabelImageStatisticsCollector.cxx
             kvlAtlasMeshProbabilityImageStatisticsCollector.cxx
             kvlAtlasMeshDeformationOptimizer.cxx
             kvlAtlasMeshDeformationFixedStepGradientDescentOptimizer.cxx
             kvlAtlasMeshDeformationGradientDescentOptimizer.cxx
             kvlAtlasMeshDeformationConjugateGradientOptimizer.cxx
             kvlAtlasMeshDeformationLBFGSOptimizer.cxx
             kvlAtlasMeshPositionCostAndGradientCalculator.cxx
             kvlAtlasMeshToLabelImageCostAndGradientCalculator.cxx
             kvlAtlasMeshToIntensityImageCostAndGradientCalculator.cxx
             kvlConditionalGaussianEntropyCostAndGradientCalculator.cxx
             kvlMutualInformationCostAndGradientCalculator.cxx
             kvlAtlasMeshToPointSetCostAndGradientCalculator.cxx
             kvlAverageAtlasMeshPositionCostAndGradientCalculator.cxx
             kvlHistogrammer.cxx
             kvlAtlasMeshSummaryDrawer.cxx
             itkMGHImageIO.cxx
             itkMGHImageIOFactory.cxx )
TARGET_LINK_LIBRARIES( kvlGEMSCommon
                       ${ITK_LIBRARIES}
                       ${ZLIB_LIBRARIES} 
                     )


# Build command line executables                       
IF(BUILD_EXECUTABLES)

  SUBDIRS( Executables )
  
ENDIF(BUILD_EXECUTABLES)

# Build tests                      
IF(BUILD_TESTING)

  SUBDIRS( Testing )
  
  SET(Boost_USE_STATIC_LIBS ON)
  FIND_PACKAGE( Boost 1.59.0 )
  IF(Boost_FOUND)
    INCLUDE_DIRECTORIES(${Boost_INCLUDE_DIRS})
  ENDIF(Boost_FOUND)

ENDIF(BUILD_TESTING)


# Build GUI
IF(BUILD_GUI)

  # Find FLTK
  FIND_PACKAGE(FLTK)
  IF(FLTK_FOUND)
    INCLUDE_DIRECTORIES(${FLTK_INCLUDE_DIR})
  ELSE(FLTK_FOUND)
>>>>>>> a889379c
    MESSAGE(FATAL_ERROR
            "Cannot build without ITK.  Please set ITK_DIR.")
ENDIF (ITK_FOUND)

# Enable C++11 syntax
set(CMAKE_CXX_STANDARD 11)


add_subdirectory(pybind11)
pybind11_add_module(GEMS2Python
        GEMS2Python.cxx
        pyKvlCalculator.cxx
        pyKvlImage.cxx
        pyKvlMesh.cxx
        pyKvlTransform.cxx
        pyKvlOptimizer.cxx
        kvlAtlasMeshCollection.cxx
        gzstream.C
        kvlAtlasMeshCollectionValidator.cxx
        kvlAtlasParameterEstimator.cxx
        kvlAtlasMeshSmoother.cxx
        kvlCompressionLookupTable.cxx
        kvlCroppedImageReader.cxx
        #kvlAtlasMeshAveragingConjugateGradientOptimizer.cxx
        kvlAtlasMeshRasterizor.cxx
        kvlAtlasMeshAlphaDrawer.cxx
        kvlAtlasMeshMultiAlphaDrawer.cxx
        kvlAtlasMeshVisitCounter.cxx
        kvlAtlasMeshStatisticsCollector.cxx
        kvlAtlasMeshLabelImageStatisticsCollector.cxx
        kvlAtlasMeshProbabilityImageStatisticsCollector.cxx
        kvlAtlasMeshDeformationOptimizer.cxx
        kvlAtlasMeshDeformationFixedStepGradientDescentOptimizer.cxx
        kvlAtlasMeshDeformationGradientDescentOptimizer.cxx
        kvlAtlasMeshDeformationConjugateGradientOptimizer.cxx
        kvlAtlasMeshDeformationLBFGSOptimizer.cxx
        kvlAtlasMeshPositionCostAndGradientCalculator.cxx
        kvlAtlasMeshToLabelImageCostAndGradientCalculator.cxx
        kvlAtlasMeshToIntensityImageCostAndGradientCalculator.cxx
        kvlConditionalGaussianEntropyCostAndGradientCalculator.cxx
        kvlMutualInformationCostAndGradientCalculator.cxx
        kvlHistogrammer.cxx
        kvlAtlasMeshSummaryDrawer.cxx
        itkMGHImageIO.cxx
        itkMGHImageIOFactory.cxx
        )

TARGET_LINK_LIBRARIES(GEMS2Python
        PRIVATE ${ITK_LIBRARIES}
        PRIVATE ${ZLIB_LIBRARIES}
        )
<|MERGE_RESOLUTION|>--- conflicted
+++ resolved
@@ -6,128 +6,12 @@
 
 # Find ITK
 FIND_PACKAGE(ITK)
-<<<<<<< HEAD
-IF (ITK_FOUND)
-    INCLUDE(${ITK_USE_FILE})
-ELSE (ITK_FOUND)
-=======
 IF(ITK_FOUND)
    INCLUDE(${ITK_USE_FILE})
 ELSE(ITK_FOUND)
    MESSAGE(FATAL_ERROR
            "Cannot build without ITK.  Please set ITK_DIR.")
 ENDIF(ITK_FOUND)
-
-OPTION( BUILD_SHARED_LIBS "Build GEMS with shared libraries." ON )
-
-OPTION( BUILD_EXECUTABLES "Build command line executables" OFF )
-
-OPTION( BUILD_TESTING "Build tests" OFF )
-
-OPTION( BUILD_GUI "Build GUI components (requires FLTK and VTK)" OFF )
-
-OPTION( BUILD_MATLAB "Build Matlab wrappers" OFF )
-
-#
-IF( BUILD_EXECUTABLES OR BUILD_GUI )
-  #
-  ADD_DEFINITIONS( -DUSE_DYNAMIC_MESH )
-  
-  # 
-  MESSAGE( WARNING 
-           "Since you're building executables to compute meshes, ITK dynamic meshes will be used (internally using std::map instead of std::vector to store lists of points, cells, etc). Everything will still work, but anything that only uses existing meshes will be slower than it could be (up to 100% slower)" )
-           
-ENDIF( BUILD_EXECUTABLES OR BUILD_GUI )
-
-
-
-
-# Find CUDA
-FIND_PACKAGE( CUDA )
-IF( CUDA_FOUND )
-  # Enable C++11 syntax
-  SET(CMAKE_CXX_FLAGS "-g -std=c++11 ${CMAKE_CXX_FLAGS}")
-
-  INCLUDE_DIRECTORIES(${CUDA_INCLUDE_DIRS})
-  SET(CMAKE_CXX_FLAGS "-DCUDA_FOUND ${CMAKE_CXX_FLAGS}")
-
-  INCLUDE_DIRECTORIES(cuda)
-  SUBDIRS(cuda)
-ENDIF( CUDA_FOUND )
-
-
-# Add libary
-ADD_LIBRARY( kvlGEMSCommon
-             kvlAtlasMeshCollection.cxx
-             gzstream.C
-             kvlAtlasMeshCollectionValidator.cxx
-             kvlAtlasParameterEstimator.cxx
-             kvlAtlasMeshSmoother.cxx
-             kvlCompressionLookupTable.cxx
-             kvlCroppedImageReader.cxx
-             #kvlAtlasMeshAveragingConjugateGradientOptimizer.cxx
-             kvlAtlasMeshRasterizor.cxx
-             kvlAtlasMeshAlphaDrawer.cxx
-             kvlAtlasMeshMultiAlphaDrawer.cxx
-             kvlAtlasMeshVisitCounter.cxx
-             kvlAtlasMeshStatisticsCollector.cxx
-             kvlAtlasMeshLabelImageStatisticsCollector.cxx
-             kvlAtlasMeshProbabilityImageStatisticsCollector.cxx
-             kvlAtlasMeshDeformationOptimizer.cxx
-             kvlAtlasMeshDeformationFixedStepGradientDescentOptimizer.cxx
-             kvlAtlasMeshDeformationGradientDescentOptimizer.cxx
-             kvlAtlasMeshDeformationConjugateGradientOptimizer.cxx
-             kvlAtlasMeshDeformationLBFGSOptimizer.cxx
-             kvlAtlasMeshPositionCostAndGradientCalculator.cxx
-             kvlAtlasMeshToLabelImageCostAndGradientCalculator.cxx
-             kvlAtlasMeshToIntensityImageCostAndGradientCalculator.cxx
-             kvlConditionalGaussianEntropyCostAndGradientCalculator.cxx
-             kvlMutualInformationCostAndGradientCalculator.cxx
-             kvlAtlasMeshToPointSetCostAndGradientCalculator.cxx
-             kvlAverageAtlasMeshPositionCostAndGradientCalculator.cxx
-             kvlHistogrammer.cxx
-             kvlAtlasMeshSummaryDrawer.cxx
-             itkMGHImageIO.cxx
-             itkMGHImageIOFactory.cxx )
-TARGET_LINK_LIBRARIES( kvlGEMSCommon
-                       ${ITK_LIBRARIES}
-                       ${ZLIB_LIBRARIES} 
-                     )
-
-
-# Build command line executables                       
-IF(BUILD_EXECUTABLES)
-
-  SUBDIRS( Executables )
-  
-ENDIF(BUILD_EXECUTABLES)
-
-# Build tests                      
-IF(BUILD_TESTING)
-
-  SUBDIRS( Testing )
-  
-  SET(Boost_USE_STATIC_LIBS ON)
-  FIND_PACKAGE( Boost 1.59.0 )
-  IF(Boost_FOUND)
-    INCLUDE_DIRECTORIES(${Boost_INCLUDE_DIRS})
-  ENDIF(Boost_FOUND)
-
-ENDIF(BUILD_TESTING)
-
-
-# Build GUI
-IF(BUILD_GUI)
-
-  # Find FLTK
-  FIND_PACKAGE(FLTK)
-  IF(FLTK_FOUND)
-    INCLUDE_DIRECTORIES(${FLTK_INCLUDE_DIR})
-  ELSE(FLTK_FOUND)
->>>>>>> a889379c
-    MESSAGE(FATAL_ERROR
-            "Cannot build without ITK.  Please set ITK_DIR.")
-ENDIF (ITK_FOUND)
 
 # Enable C++11 syntax
 set(CMAKE_CXX_STANDARD 11)
@@ -166,6 +50,8 @@
         kvlAtlasMeshToIntensityImageCostAndGradientCalculator.cxx
         kvlConditionalGaussianEntropyCostAndGradientCalculator.cxx
         kvlMutualInformationCostAndGradientCalculator.cxx
+        kvlAtlasMeshToPointSetCostAndGradientCalculator.cxx
+        kvlAverageAtlasMeshPositionCostAndGradientCalculator.cxx
         kvlHistogrammer.cxx
         kvlAtlasMeshSummaryDrawer.cxx
         itkMGHImageIO.cxx
