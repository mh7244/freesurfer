--- conflicted
+++ resolved
@@ -2355,12 +2355,9 @@
         cheapAssert(false);
         break;
     }
-<<<<<<< HEAD
     vt->nsizeMax = nsize;
     vt->nsizeCur = nsize;
     vt->vtotal   = neighbors;
-=======
->>>>>>> 1b68f908
 #endif
   }
   /*
@@ -2416,14 +2413,8 @@
       vt->v3num = vt->vtotal;
       break;
   }
-<<<<<<< HEAD
-  vt->nsizeCur = vt->nsizeMax;
-  vt->vtotal = neighbors;
-#endif
-=======
 #endif
   vt->vtotal = neighbors;
->>>>>>> 1b68f908
 
   for (n = 0; n < neighbors; n++)
     for (i = 0; i < neighbors; i++)
