--- conflicted
+++ resolved
@@ -20,25 +20,16 @@
   if(NOT APPLE)
     # install the shared libraries to the freesurfer lib directory
     file(GLOB QT_LIBRARIES_TO_INSTALL "${QT_INSTALL_DIR}/lib/lib*.so*")
-<<<<<<< HEAD
     if(QT_LIBRARIES_TO_INSTALL)
       install(PROGRAMS ${QT_LIBRARIES_TO_INSTALL} DESTINATION lib/qt/lib)
       # add Qt library directory to rpath
       set(CMAKE_INSTALL_RPATH "$ORIGIN/../lib/qt/lib:${CMAKE_INSTALL_RPATH}")
-      # install the platform plugins as well
-      install(DIRECTORY ${QT_INSTALL_DIR}/plugins/platforms DESTINATION lib/qt/plugins)
-      # make sure executables know where to find our plugin directory
-=======
-    install(PROGRAMS ${QT_LIBRARIES_TO_INSTALL} DESTINATION lib/qt/lib)
-    # add Qt library directory to rpath
-    set(CMAKE_INSTALL_RPATH "$ORIGIN/../lib/qt/lib:${CMAKE_INSTALL_RPATH}")
-    # install the platform plugins as well, and make sure executables know
-    # where to find the plugins directory
-    if(EXISTS ${QT_INSTALL_DIR}/plugins/platforms)
-      install(DIRECTORY ${QT_INSTALL_DIR}/plugins/platforms DESTINATION lib/qt/plugins)
->>>>>>> 17741aec
-      install(FILES ${CMAKE_SOURCE_DIR}/cmake/qt.conf DESTINATION bin)
+      # install the platform plugins as well, and make sure executables know
+      # where to find the plugins directory
+      if(EXISTS ${QT_INSTALL_DIR}/plugins/platforms)
+        install(DIRECTORY ${QT_INSTALL_DIR}/plugins/platforms DESTINATION lib/qt/plugins)
+        install(FILES ${CMAKE_SOURCE_DIR}/cmake/qt.conf DESTINATION bin)
+      endif()
     endif()
   endif()
-
 endif()