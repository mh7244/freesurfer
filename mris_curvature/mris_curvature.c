--- conflicted
+++ resolved
@@ -519,11 +519,7 @@
   else if (!stricmp(option, "seed"))
   {
     setRandomSeed(atol(argv[2])) ;
-<<<<<<< HEAD
-    fprintf(stderr,"setting seed for random number genererator to %d\n",
-=======
     fprintf(stderr,"setting seed for random number generator to %d\n",
->>>>>>> 04093aa2
             atoi(argv[2])) ;
     nargs = 1 ;
   }
